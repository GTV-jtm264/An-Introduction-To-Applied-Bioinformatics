--- conflicted
+++ resolved
@@ -47,9 +47,6 @@
                         'runipy', 'seaborn >= 0.5.1, < 0.6.0',
                         'qiime-default-reference >= 0.1.1, < 0.2.0',
                         'pandas >= 0.15.0, < 0.16.0',
-<<<<<<< HEAD
-                        'markdown2 >= 2.3.0'],
-=======
+                        'markdown2 >= 2.3.0',
                         'networkx >= 1.9.1, < 2.0.0'],
->>>>>>> 185e03e5
       classifiers=classifiers)